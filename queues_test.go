package querator_test

import (
	"context"
	"errors"
	"fmt"
	"github.com/duh-rpc/duh-go"
	que "github.com/kapetan-io/querator"
	"github.com/kapetan-io/querator/internal/store"
	pb "github.com/kapetan-io/querator/proto"
	"github.com/kapetan-io/tackle/clock"
	"github.com/kapetan-io/tackle/random"
	"github.com/stretchr/testify/assert"
	"github.com/stretchr/testify/require"
	"math"
	"math/rand"
	"testing"
)

func TestQueuesStorage(t *testing.T) {
<<<<<<< HEAD
	bdb := store.BoltDBTesting{Dir: t.TempDir()}
	badger := store.BadgerDBTesting{Dir: t.TempDir()}
=======
	bdb := boltTestSetup{Dir: t.TempDir()}
>>>>>>> 0f46ba0a

	for _, tc := range []struct {
		Setup    NewStorageFunc
		TearDown func()
		Name     string
	}{
		{
			Name: "InMemory",
			Setup: func(cp *clock.Provider) store.StorageConfig {
				return setupMemoryStorage(store.StorageConfig{Clock: cp})
			},
			TearDown: func() {},
		},
		{
			Name: "BoltDB",
			Setup: func(cp *clock.Provider) store.StorageConfig {
				return bdb.Setup(store.BoltConfig{Clock: cp})
			},
			TearDown: func() {
				bdb.Teardown()
			},
		},
		{
			Name: "BadgerDB",
			Setup: func(cp *clock.Provider) store.Storage {
				return badger.Setup(store.BadgerConfig{Clock: cp})
			},
			TearDown: func() {
				badger.Teardown()
			},
		},
		//{
		//	Name: "SurrealDB",
		//},
		//{
		//	Name: "PostgresSQL",
		//},
	} {
		t.Run(tc.Name, func(t *testing.T) {
			testQueues(t, tc.Setup, tc.TearDown)
		})
	}
}

func testQueues(t *testing.T, setup NewStorageFunc, tearDown func()) {
	t.Run("CRUD", func(t *testing.T) {
		_store := setup(clock.NewProvider())
		defer tearDown()
		d, c, ctx := newDaemon(t, 10*clock.Second, que.ServiceConfig{StorageConfig: _store})
		defer d.Shutdown(t)

		t.Run("Create", func(t *testing.T) {
			var queueName = random.String("queue-", 10)
			now := clock.Now().UTC()
			require.NoError(t, c.QueuesCreate(ctx, &pb.QueueInfo{
				QueueName:      queueName,
				DeadQueue:      queueName + "-dead",
				Reference:      "CreateTestRef",
				ReserveTimeout: "1m",
				DeadTimeout:    "10m",
				MaxAttempts:    10,
				Partitions:     1,
			}))

			fmt.Println("Create queue:", queueName)
			var list pb.QueuesListResponse
			require.NoError(t, c.QueuesList(ctx, &list, nil))
			fmt.Println("List queue:", queueName)
			require.Equal(t, 1, len(list.Items))
			assert.Equal(t, queueName, list.Items[0].QueueName)
			assert.NotEmpty(t, list.Items[0].CreatedAt)
			assert.True(t, now.Before(list.Items[0].CreatedAt.AsTime()))
			assert.NotEmpty(t, list.Items[0].UpdatedAt)
			assert.True(t, now.Before(list.Items[0].UpdatedAt.AsTime()))
			assert.Equal(t, int32(10), list.Items[0].MaxAttempts)
			assert.Equal(t, "1m0s", list.Items[0].ReserveTimeout)
			assert.Equal(t, "10m0s", list.Items[0].DeadTimeout)
			assert.Equal(t, queueName+"-dead", list.Items[0].DeadQueue)
			assert.Equal(t, "CreateTestRef", list.Items[0].Reference)
		})

		// TODO: Test Create with Named DeadLetter queue

		now := clock.Now().UTC()
		queues := createRandomQueues(t, ctx, c, 200)

		t.Run("Get", func(t *testing.T) {
			var list pb.QueuesListResponse
			l := queues[100]
			require.NoError(t, c.QueuesList(ctx, &list, &que.ListOptions{
				Pivot: l.QueueName,
				Limit: 1,
			}))
			r := list.Items[0]
			require.Equal(t, 1, len(list.Items))
			assert.Equal(t, l.QueueName, r.QueueName)
			assert.NotEmpty(t, r.CreatedAt)
			assert.True(t, now.Before(r.CreatedAt.AsTime()))
			assert.NotEmpty(t, r.UpdatedAt)
			assert.True(t, now.Before(r.UpdatedAt.AsTime()))
			assert.Equal(t, l.MaxAttempts, r.MaxAttempts)
			assert.Equal(t, l.ReserveTimeout, r.ReserveTimeout)
			assert.Equal(t, l.DeadTimeout, r.DeadTimeout)
			assert.Equal(t, l.DeadQueue, r.DeadQueue)
			assert.Equal(t, l.Reference, r.Reference)
		})
		t.Run("Update", func(t *testing.T) {

			t.Run("MaxAttempts", func(t *testing.T) {
				l := queues[51]
				require.NoError(t, c.QueuesUpdate(ctx, &pb.QueueInfo{
					QueueName:   l.QueueName,
					MaxAttempts: l.MaxAttempts + 1,
				}))

				var list pb.QueuesListResponse
				require.NoError(t, c.QueuesList(ctx, &list, &que.ListOptions{
					Pivot: l.QueueName,
					Limit: 1,
				}))
				r := list.Items[0]
				assert.Equal(t, l.QueueName, r.QueueName)
				assert.NotEmpty(t, r.CreatedAt)
				assert.True(t, now.Before(r.CreatedAt.AsTime()))
				assert.NotEmpty(t, r.UpdatedAt)
				assert.True(t, clock.Now().After(r.UpdatedAt.AsTime()))
				assert.True(t, now.Before(r.UpdatedAt.AsTime()))
				assert.True(t, r.CreatedAt.AsTime().Before(r.UpdatedAt.AsTime()))
				assert.Equal(t, l.MaxAttempts+1, r.MaxAttempts)

				t.Run("Respected", func(t *testing.T) {
					// TODO: Ensure producing and consuming on this queue respects the updated MaxAttempts
				})
			})

			t.Run("ReserveTimeout", func(t *testing.T) {
				l := queues[51]

				rt, err := clock.ParseDuration(l.ReserveTimeout)
				require.NoError(t, err)
				rt += 10 * clock.Second

				require.NoError(t, c.QueuesUpdate(ctx, &pb.QueueInfo{
					QueueName:      l.QueueName,
					ReserveTimeout: rt.String(),
				}))

				var list pb.QueuesListResponse
				require.NoError(t, c.QueuesList(ctx, &list, &que.ListOptions{
					Pivot: l.QueueName,
					Limit: 1,
				}))
				r := list.Items[0]
				assert.Equal(t, l.QueueName, r.QueueName)
				assert.NotEmpty(t, r.CreatedAt)
				assert.True(t, now.Before(r.CreatedAt.AsTime()))
				assert.NotEmpty(t, r.UpdatedAt)
				assert.True(t, clock.Now().After(r.UpdatedAt.AsTime()))
				assert.True(t, now.Before(r.UpdatedAt.AsTime()))
				assert.True(t, r.CreatedAt.AsTime().Before(r.UpdatedAt.AsTime()))
				assert.Equal(t, rt.String(), r.ReserveTimeout)
				t.Run("Respected", func(t *testing.T) {
					// TODO: Ensure producing and consuming on this queue respects the updated value
				})
			})
			t.Run("DeadTimeout", func(t *testing.T) {
				l := queues[52]

				dt, err := clock.ParseDuration(l.DeadTimeout)
				require.NoError(t, err)
				dt += 20 * clock.Second

				require.NoError(t, c.QueuesUpdate(ctx, &pb.QueueInfo{
					QueueName:   l.QueueName,
					DeadTimeout: dt.String(),
				}))

				var list pb.QueuesListResponse
				require.NoError(t, c.QueuesList(ctx, &list, &que.ListOptions{
					Pivot: l.QueueName,
					Limit: 1,
				}))
				r := list.Items[0]
				assert.Equal(t, l.QueueName, r.QueueName)
				assert.NotEmpty(t, r.CreatedAt)
				assert.True(t, now.Before(r.CreatedAt.AsTime()))
				assert.NotEmpty(t, r.UpdatedAt)
				assert.True(t, clock.Now().After(r.UpdatedAt.AsTime()))
				assert.True(t, now.Before(r.UpdatedAt.AsTime()))
				assert.True(t, r.CreatedAt.AsTime().Before(r.UpdatedAt.AsTime()))
				assert.Equal(t, dt.String(), r.DeadTimeout)
				t.Run("Respected", func(t *testing.T) {
					// TODO: Ensure producing and consuming on this queue respects the updated value
				})
			})
			t.Run("Reference", func(t *testing.T) {
				l := queues[53]

				require.NoError(t, c.QueuesUpdate(ctx, &pb.QueueInfo{
					QueueName: l.QueueName,
					Reference: "SomethingElse",
				}))

				var list pb.QueuesListResponse
				require.NoError(t, c.QueuesList(ctx, &list, &que.ListOptions{
					Pivot: l.QueueName,
					Limit: 1,
				}))
				r := list.Items[0]
				assert.Equal(t, l.QueueName, r.QueueName)
				assert.NotEmpty(t, r.CreatedAt)
				assert.True(t, now.Before(r.CreatedAt.AsTime()))
				assert.NotEmpty(t, r.UpdatedAt)
				assert.True(t, clock.Now().After(r.UpdatedAt.AsTime()))
				assert.True(t, now.Before(r.UpdatedAt.AsTime()))
				assert.True(t, r.CreatedAt.AsTime().Before(r.UpdatedAt.AsTime()))
				assert.Equal(t, "SomethingElse", r.Reference)
			})

			t.Run("Everything", func(t *testing.T) {
				l := queues[54]

				dt, err := clock.ParseDuration(l.DeadTimeout)
				require.NoError(t, err)
				dt += 35 * clock.Second

				rt, err := clock.ParseDuration(l.ReserveTimeout)
				require.NoError(t, err)
				rt += 5 * clock.Second

				require.NoError(t, c.QueuesUpdate(ctx, &pb.QueueInfo{
					QueueName:      l.QueueName,
					Reference:      "FriendshipIsMagic",
					MaxAttempts:    l.MaxAttempts + 1,
					ReserveTimeout: rt.String(),
					DeadTimeout:    dt.String(),
				}))

				var list pb.QueuesListResponse
				require.NoError(t, c.QueuesList(ctx, &list, &que.ListOptions{
					Pivot: l.QueueName,
					Limit: 1,
				}))

				r := list.Items[0]
				assert.Equal(t, l.QueueName, r.QueueName)
				assert.NotEmpty(t, r.CreatedAt)
				assert.True(t, now.Before(r.CreatedAt.AsTime()))
				assert.NotEmpty(t, r.UpdatedAt)
				assert.True(t, clock.Now().After(r.UpdatedAt.AsTime()))
				assert.True(t, now.Before(r.UpdatedAt.AsTime()))
				assert.True(t, r.CreatedAt.AsTime().Before(r.UpdatedAt.AsTime()))
				assert.Equal(t, "FriendshipIsMagic", r.Reference)
				assert.Equal(t, l.MaxAttempts+1, r.MaxAttempts)
				assert.Equal(t, dt.String(), r.DeadTimeout)
				assert.Equal(t, rt.String(), r.ReserveTimeout)
			})
		})
		t.Run("Delete", func(t *testing.T) {
			l := queues[0]

			// Ensure the queue still exists
			var list pb.QueuesListResponse
			require.NoError(t, c.QueuesList(ctx, &list, &que.ListOptions{
				Pivot: l.QueueName,
				Limit: 1,
			}))
			r := list.Items[0]
			assert.Equal(t, l.QueueName, r.QueueName)

			// Attempt to delete
			require.NoError(t, c.QueuesDelete(ctx, &pb.QueuesDeleteRequest{QueueName: l.QueueName}))

			// Partition should no longer exist
			require.NoError(t, c.QueuesList(ctx, &list, &que.ListOptions{
				Pivot: l.QueueName,
				Limit: 1,
			}))
			// List should return the next item in the list, not the one we requested
			r = list.Items[0]
			assert.NotEqual(t, l.QueueName, r.QueueName)

			// TODO
			t.Run("DeleteAlreadyDeletedIsOk", func(t *testing.T) {})
		})
	})

	t.Run("List", func(t *testing.T) {
		_store := setup(clock.NewProvider())
		defer tearDown()
		d, c, ctx := newDaemon(t, 10*clock.Second, que.ServiceConfig{StorageConfig: _store})
		defer d.Shutdown(t)

		queues := createRandomQueues(t, ctx, c, 100)

		var list pb.QueuesListResponse
		require.NoError(t, c.QueuesList(ctx, &list, nil))
		assert.Equal(t, 100, len(list.Items))

		t.Run("MoreThanAvailable", func(t *testing.T) {
			var more pb.QueuesListResponse
			require.NoError(t, c.QueuesList(ctx, &more, &que.ListOptions{Limit: 20_000}))
			assert.Equal(t, 100, len(more.Items))

			compareQueueInfo(t, queues[0], more.Items[0])
			compareQueueInfo(t, queues[100-1], more.Items[len(more.Items)-1])
		})
		t.Run("LessThanAvailable", func(t *testing.T) {
			var less pb.QueuesListResponse
			require.NoError(t, c.QueuesList(ctx, &less, &que.ListOptions{Limit: 50}))
			assert.Equal(t, 50, len(less.Items))

			compareQueueInfo(t, queues[0], less.Items[0])
			compareQueueInfo(t, queues[50-1], less.Items[len(less.Items)-1])
		})
		t.Run("GetOne", func(t *testing.T) {
			var one pb.QueuesListResponse
			require.NoError(t, c.QueuesList(ctx, &one, &que.ListOptions{Pivot: queues[20].QueueName, Limit: 1}))
			assert.Equal(t, 1, len(one.Items))

			compareQueueInfo(t, queues[20], one.Items[len(one.Items)-1])
		})
		t.Run("First", func(t *testing.T) {
			var first pb.QueuesListResponse
			require.NoError(t, c.QueuesList(ctx, &first, &que.ListOptions{Limit: 1}))
			assert.Equal(t, 1, len(first.Items))

			compareQueueInfo(t, queues[0], first.Items[len(first.Items)-1])
		})
		t.Run("WithPivot", func(t *testing.T) {
			name := queues[60].QueueName
			var pivot pb.QueuesListResponse
			err := c.QueuesList(ctx, &pivot, &que.ListOptions{Pivot: name, Limit: 10})
			require.NoError(t, err)

			assert.Equal(t, 10, len(pivot.Items))
			compareQueueInfo(t, queues[60], pivot.Items[0])
			for i := range pivot.Items {
				compareQueueInfo(t, queues[i+60], pivot.Items[i])
			}
			t.Run("PageThroughItems", func(t *testing.T) {
				name := queues[0].QueueName
				var page pb.QueuesListResponse
				err := c.QueuesList(ctx, &page, &que.ListOptions{Pivot: name, Limit: 10})
				require.NoError(t, err)
				compareQueueInfo(t, queues[0], page.Items[0])
				compareQueueInfo(t, queues[9], page.Items[9])

				t.Run("PageIncludesPivot", func(t *testing.T) {
					name = queues[9].QueueName
					err = c.QueuesList(ctx, &page, &que.ListOptions{Pivot: name, Limit: 10})
					require.NoError(t, err)
					compareQueueInfo(t, queues[9], page.Items[0])
					compareQueueInfo(t, queues[18], page.Items[9])
				})
			})
		})
	})

	t.Run("Errors", func(t *testing.T) {
		_store := setup(clock.NewProvider())
		defer tearDown()
		d, c, ctx := newDaemon(t, 10*clock.Second, que.ServiceConfig{StorageConfig: _store})
		defer d.Shutdown(t)

		var queueName = random.String("queue-", 10)
		require.NoError(t, c.QueuesCreate(ctx, &pb.QueueInfo{
			QueueName:      queueName,
			DeadQueue:      queueName + "-dead",
			Reference:      "CreateTestRef",
			ReserveTimeout: "1m",
			DeadTimeout:    "10m",
			MaxAttempts:    10,
			Partitions:     1,
		}))

		t.Run("QueuesCreate", func(t *testing.T) {
			for _, test := range []struct {
				Name string
				Req  *pb.QueueInfo
				Msg  string
				Code int
			}{
				{
					Name: "EmptyRequest",
					Req:  &pb.QueueInfo{},
					Msg:  "queue name is invalid; queue name cannot be empty",
					Code: duh.CodeBadRequest,
				},
				{
					Name: "InvalidQueue",
					Req: &pb.QueueInfo{
						QueueName: "invalid~queue",
					},
					Msg:  "queue name is invalid; 'invalid~queue' cannot contain '~' character",
					Code: duh.CodeBadRequest,
				},
				{
					Name: "QueueNameMaxLength",
					Req: &pb.QueueInfo{
						QueueName: random.String("", 2_001),
					},
					Msg:  "queue name is invalid; cannot be greater than '512' characters",
					Code: duh.CodeBadRequest,
				},
				{
					Name: "AlreadyExists",
					Req: &pb.QueueInfo{
						ReserveTimeout: ReserveTimeout,
						DeadTimeout:    DeadTimeout,
						QueueName:      queueName,
						Partitions:     1,
					},
					Msg:  "invalid queue; '" + queueName + "' already exists",
					Code: duh.CodeBadRequest,
				},
				{
					Name: "MissingReservationTimeout",
					Req: &pb.QueueInfo{
						QueueName:   random.String("queue-", 10),
						DeadTimeout: "24h0m0s",
						Partitions:  1,
					},
					Msg:  "reserve timeout is invalid; cannot be empty",
					Code: duh.CodeBadRequest,
				},
				{
					Name: "MissingDeadTimeout",
					Req: &pb.QueueInfo{
						QueueName:      random.String("queue-", 10),
						ReserveTimeout: "24h0m0s",
						Partitions:     1,
					},
					Msg:  "dead timeout is invalid; cannot be empty",
					Code: duh.CodeBadRequest,
				},
				{
					Name: "ReferenceMaxLength",
					Req: &pb.QueueInfo{
						QueueName: "ReferenceMaxLength",
						Reference: random.String("", 2_001),
					},
					Msg:  "reference field is invalid; cannot be greater than '2000' characters",
					Code: duh.CodeBadRequest,
				},
				{
					Name: "ReserveTimeoutMaxLength",
					Req: &pb.QueueInfo{
						QueueName:      "ReserveTimeoutMaxLength",
						ReserveTimeout: random.String("", 2_001),
					},
					Msg:  "reserve timeout is invalid; cannot be greater than '15' characters",
					Code: duh.CodeBadRequest,
				},
				{
					Name: "ReserveTimeoutTooLong",
					Req: &pb.QueueInfo{
						QueueName:      "ReserveTimeoutTooLong",
						ReserveTimeout: "1h0m0s",
						DeadTimeout:    "30m0s",
						Partitions:     1,
					},
					Msg:  "reserve timeout is too long; 1h0m0s cannot be greater than the dead timeout 30m0s",
					Code: duh.CodeBadRequest,
				},
				{
					Name: "InvalidReserveTimeout",
					Req: &pb.QueueInfo{
						QueueName:      "InvalidReserveTimeout",
						ReserveTimeout: "foo",
					},
					Msg:  "reserve timeout is invalid; time: invalid duration \"foo\" -  expected format: 8m, 15m or 1h",
					Code: duh.CodeBadRequest,
				},
				{
					Name: "InvalidDeadTimeout",
					Req: &pb.QueueInfo{
						QueueName:   "InvalidDeadTimeout",
						DeadTimeout: "foo",
					},
					Msg:  "dead timeout is invalid; time: invalid duration \"foo\" - expected format: 60m, 2h or 24h",
					Code: duh.CodeBadRequest,
				},
				{
					Name: "DeadTimeoutMaxLength",
					Req: &pb.QueueInfo{
						QueueName:   "DeadTimeoutMaxLength",
						DeadTimeout: random.String("", 2_001),
					},
					Msg:  "dead timeout is invalid; cannot be greater than '15' characters",
					Code: duh.CodeBadRequest,
				},
				{
					Name: "InvalidDeadLetterQueue",
					Req: &pb.QueueInfo{
						QueueName: "InvalidDeadLetterQueue",
						DeadQueue: "invalid~deadLetter",
					},
					Msg:  "dead queue is invalid; 'invalid~deadLetter' cannot contain '~' character",
					Code: duh.CodeBadRequest,
				},
				{
					Name: "DeadQueueMaxLength",
					Req: &pb.QueueInfo{
						QueueName:   "DeadTimeoutMaxLength",
						DeadTimeout: random.String("", 2_001),
					},
					Msg:  "dead timeout is invalid; cannot be greater than '15' characters",
					Code: duh.CodeBadRequest,
				},
				{
					// TODO: We may want to allow -1 to indicate infinite retries, or just use 0
					Name: "InvalidNegativeMaxAttempts",
					Req: &pb.QueueInfo{
						QueueName:   "InvalidMaxAttempts",
						MaxAttempts: math.MinInt32,
					},
					Msg:  "max attempts is invalid; cannot be negative number",
					Code: duh.CodeBadRequest,
				},
				{
					Name: "InvalidMaxAttempts",
					Req: &pb.QueueInfo{
						QueueName:   "InvalidMaxAttempts",
						MaxAttempts: math.MaxInt32,
					},
					Msg:  "max attempts is invalid; cannot be greater than 65536",
					Code: duh.CodeBadRequest,
				},
			} {
				t.Run(test.Name, func(t *testing.T) {
					err := c.QueuesCreate(ctx, test.Req)
					if test.Code != duh.CodeOK {
						var e duh.Error
						require.True(t, errors.As(err, &e))
						assert.Equal(t, test.Msg, e.Message())
						assert.Equal(t, test.Code, e.Code())
						assert.Contains(t, e.Error(), test.Msg)
					}
				})
			}
		})
		t.Run("QueuesList", func(t *testing.T) {
			for _, test := range []struct {
				Name string
				Opts *que.ListOptions
				Msg  string
				Code int
			}{
				{
					Name: "InvalidLimit",
					Opts: &que.ListOptions{
						Limit: -1,
					},
					Msg:  "limit is invalid; limit cannot be negative",
					Code: duh.CodeBadRequest,
				},
				{
					Name: "InvalidLimit",
					Opts: &que.ListOptions{
						Limit: math.MaxInt32,
					},
					Msg:  "limit is invalid; cannot be greater than 65536",
					Code: duh.CodeBadRequest,
				},
				{
					Name: "InvalidPivot",
					Opts: &que.ListOptions{
						Pivot: "invalid~queue",
					},
					Msg:  "pivot is invalid; 'invalid~queue' cannot contain '~' character",
					Code: duh.CodeBadRequest,
				},
			} {
				t.Run(test.Name, func(t *testing.T) {
					var resp pb.QueuesListResponse
					err := c.QueuesList(ctx, &resp, test.Opts)
					if test.Code != duh.CodeOK {
						var e duh.Error
						require.True(t, errors.As(err, &e))
						assert.Equal(t, test.Msg, e.Message())
						assert.Equal(t, test.Code, e.Code())
						assert.Contains(t, e.Error(), test.Msg)
					}
				})
			}
		})
		t.Run("QueuesUpdate", func(t *testing.T) {
			for _, test := range []struct {
				Name string
				Req  *pb.QueueInfo
				Msg  string
				Code int
			}{
				{
					Name: "EmptyRequest",
					Req:  &pb.QueueInfo{},
					Msg:  "queue name is invalid; queue name cannot be empty",
					Code: duh.CodeBadRequest,
				},
				{
					Name: "InvalidQueue",
					Req: &pb.QueueInfo{
						QueueName: "invalid~queue",
					},
					Msg:  "queue name is invalid; 'invalid~queue' cannot contain '~' character",
					Code: duh.CodeBadRequest,
				},
				{
					Name: "NoSuchQueue",
					Req: &pb.QueueInfo{
						QueueName: "noSuchQueue",
					},
					Msg:  "queue does not exist",
					Code: duh.CodeRequestFailed,
				},
				{
					Name: "QueueNameMaxLength",
					Req: &pb.QueueInfo{
						QueueName: random.String("", 2_001),
					},
					Msg:  "queue name is invalid; cannot be greater than '512' characters",
					Code: duh.CodeBadRequest,
				},
				{
					Name: "ReferenceMaxLength",
					Req: &pb.QueueInfo{
						QueueName: queueName,
						Reference: random.String("", 2_001),
					},
					Msg:  "reference field is invalid; cannot be greater than '2000' characters",
					Code: duh.CodeBadRequest,
				},
				{
					Name: "ReserveTimeoutTooLong",
					Req: &pb.QueueInfo{
						QueueName:      queueName,
						ReserveTimeout: "1h0m0s",
						DeadTimeout:    "30m0s",
					},
					Msg:  "reserve timeout is too long; 1h0m0s cannot be greater than the dead timeout 30m0s",
					Code: duh.CodeBadRequest,
				},
				{
					Name: "InvalidReserveTimeout",
					Req: &pb.QueueInfo{
						QueueName:      queueName,
						ReserveTimeout: "foo",
					},
					Msg:  "reserve timeout is invalid; time: invalid duration \"foo\" -  expected format: 8m, 15m or 1h",
					Code: duh.CodeBadRequest,
				},
				{
					Name: "InvalidDeadTimeout",
					Req: &pb.QueueInfo{
						QueueName:   queueName,
						DeadTimeout: "foo",
					},
					Msg:  "dead timeout is invalid; time: invalid duration \"foo\" - expected format: 60m, 2h or 24h",
					Code: duh.CodeBadRequest,
				},
				{
					Name: "DeadTimeoutMaxLength",
					Req: &pb.QueueInfo{
						QueueName:   "DeadTimeoutMaxLength",
						DeadTimeout: random.String("", 2_001),
					},
					Msg:  "dead timeout is invalid; cannot be greater than '15' characters",
					Code: duh.CodeBadRequest,
				},
				{
					Name: "DeadQueueMaxLength",
					Req: &pb.QueueInfo{
						QueueName:   "DeadTimeoutMaxLength",
						DeadTimeout: random.String("", 2_001),
					},
					Msg:  "dead timeout is invalid; cannot be greater than '15' characters",
					Code: duh.CodeBadRequest,
				},
				{
					Name: "InvalidDeadLetterQueue",
					Req: &pb.QueueInfo{
						QueueName: queueName,
						DeadQueue: "invalid~deadLetter",
					},
					Msg:  "dead queue is invalid; 'invalid~deadLetter' cannot contain '~' character",
					Code: duh.CodeBadRequest,
				},
				{
					// TODO: This might be allowed later to indicate infinite retries
					Name: "InvalidMinAttempts",
					Req: &pb.QueueInfo{
						QueueName:   queueName,
						MaxAttempts: -1,
					},
					Msg:  "max attempts is invalid; cannot be negative number",
					Code: duh.CodeBadRequest,
				},
				{
					Name: "InvalidMaxAttempts",
					Req: &pb.QueueInfo{
						QueueName:   "InvalidMaxAttempts",
						MaxAttempts: math.MaxInt32,
					},
					Msg:  "max attempts is invalid; cannot be greater than 65536",
					Code: duh.CodeBadRequest,
				},
			} {
				t.Run(test.Name, func(t *testing.T) {
					err := c.QueuesUpdate(ctx, test.Req)
					if test.Code != duh.CodeOK {
						var e duh.Error
						require.True(t, errors.As(err, &e))
						assert.Equal(t, test.Msg, e.Message())
						assert.Equal(t, test.Code, e.Code())
					}
				})
			}
		})
		t.Run("QueuesDelete", func(t *testing.T) {
			for _, test := range []struct {
				Name string
				Req  *pb.QueuesDeleteRequest
				Msg  string
				Code int
			}{
				{
					Name: "EmptyRequest",
					Req:  &pb.QueuesDeleteRequest{},
					Msg:  "queue name is invalid; queue name cannot be empty",
					Code: duh.CodeBadRequest,
				},
				{
					Name: "InvalidQueue",
					Req: &pb.QueuesDeleteRequest{
						QueueName: "invalid~queue",
					},
					Msg:  "queue name is invalid; 'invalid~queue' cannot contain '~' character",
					Code: duh.CodeBadRequest,
				},
				{
					Name: "QueueNameMaxLength",
					Req: &pb.QueuesDeleteRequest{
						QueueName: random.String("", 2_001),
					},
					Msg:  "queue name is invalid; cannot be greater than '512' characters",
					Code: duh.CodeBadRequest,
				},
			} {
				t.Run(test.Name, func(t *testing.T) {
					err := c.QueuesDelete(ctx, test.Req)
					if test.Code != duh.CodeOK {
						var e duh.Error
						require.True(t, errors.As(err, &e))
						assert.Equal(t, test.Msg, e.Message())
						assert.Equal(t, test.Code, e.Code())
					}
				})
			}
		})
	})
}

func compareQueueInfo(t *testing.T, expected *pb.QueueInfo, actual *pb.QueueInfo) {
	t.Helper()
	require.Equal(t, expected.QueueName, actual.QueueName)
	require.Equal(t, expected.DeadTimeout, actual.DeadTimeout)
	require.Equal(t, expected.ReserveTimeout, actual.ReserveTimeout)
	require.Equal(t, expected.MaxAttempts, actual.MaxAttempts)
	require.Equal(t, expected.DeadQueue, actual.DeadQueue)
	require.Equal(t, expected.Reference, actual.Reference)
}

type Pair struct {
	Reserve string
	Dead    string
}

var validTimeouts = []Pair{
	{
		Reserve: "15s",
		Dead:    "1m0s",
	},
	{
		Reserve: "1m0s",
		Dead:    "10m0s",
	},
	{
		Reserve: "10m0s",
		Dead:    "24h0m0s",
	},
	{
		Reserve: "30m0s",
		Dead:    "1h0m0s",
	},
}

func createRandomQueues(t *testing.T, ctx context.Context, c *que.Client, count int) []*pb.QueueInfo {
	t.Helper()

	var idx int
	var items []*pb.QueueInfo
	for i := 0; i < count; i++ {
		timeOuts := random.Slice(validTimeouts)
		info := pb.QueueInfo{
			QueueName:      fmt.Sprintf("queue-%05d", idx),
			DeadQueue:      random.String("dead-", 10),
			Reference:      random.String("ref-", 10),
			MaxAttempts:    int32(rand.Intn(100)),
			ReserveTimeout: timeOuts.Reserve,
			DeadTimeout:    timeOuts.Dead,
			Partitions:     1,
		}
		idx++
		items = append(items, &info)
		require.NoError(t, c.QueuesCreate(ctx, &info))
	}
	return items
}<|MERGE_RESOLUTION|>--- conflicted
+++ resolved
@@ -18,12 +18,7 @@
 )
 
 func TestQueuesStorage(t *testing.T) {
-<<<<<<< HEAD
-	bdb := store.BoltDBTesting{Dir: t.TempDir()}
-	badger := store.BadgerDBTesting{Dir: t.TempDir()}
-=======
 	bdb := boltTestSetup{Dir: t.TempDir()}
->>>>>>> 0f46ba0a
 
 	for _, tc := range []struct {
 		Setup    NewStorageFunc
