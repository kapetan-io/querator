package querator_test

import (
	"context"
	"errors"
	"fmt"
	"github.com/duh-rpc/duh-go"
	que "github.com/kapetan-io/querator"
	"github.com/kapetan-io/querator/daemon"
	"github.com/kapetan-io/querator/internal/store"
	pb "github.com/kapetan-io/querator/proto"
	"github.com/kapetan-io/tackle/clock"
	"github.com/kapetan-io/tackle/random"
	"github.com/kapetan-io/tackle/set"
	"github.com/stretchr/testify/assert"
	"github.com/stretchr/testify/require"
	"google.golang.org/protobuf/types/known/timestamppb"
	"log/slog"
	"os"
	"path/filepath"
	"testing"
)

// var log = slog.New(slog.NewTextHandler(io.Discard, nil))
var log = slog.New(slog.NewTextHandler(os.Stdout, nil))

// TestQueueStorage tests the /storage/queue.* endpoints
func TestQueueStorage(t *testing.T) {
<<<<<<< HEAD
	bdb := store.BoltDBTesting{Dir: t.TempDir()}
	badger := store.BadgerDBTesting{Dir: t.TempDir()}
=======
	//bdb := boltTestSetup{Dir: t.TempDir()}
>>>>>>> 0f46ba0a

	for _, tc := range []struct {
		Setup    NewStorageFunc
		TearDown func()
		Name     string
	}{
		{
			Name: "InMemory",
			Setup: func(cp *clock.Provider) store.StorageConfig {
				return setupMemoryStorage(store.StorageConfig{Clock: cp})
			},
			TearDown: func() {},
		},
<<<<<<< HEAD
		{
			Name: "BoltDB",
			Setup: func(cp *clock.Provider) store.Storage {
				return bdb.Setup(store.BoltConfig{Clock: cp})
			},
			TearDown: func() {
				bdb.Teardown()
			},
		},
		{
			Name: "BadgerDB",
			Setup: func(cp *clock.Provider) store.Storage {
				return badger.Setup(store.BadgerConfig{Clock: cp})
			},
			TearDown: func() {
				badger.Teardown()
			},
		},
=======
		//{
		//	Name: "BoltDB",
		//	Setup: func(cp *clock.Provider) store.StorageConfig {
		//		return bdb.Setup(store.BoltConfig{Clock: cp})
		//	},
		//	TearDown: func() {
		//		bdb.Teardown()
		//	},
		//},
>>>>>>> 0f46ba0a
		//{
		//	Name: "SurrealDB",
		//},
		//{
		//	Name: "PostgresSQL",
		//},
	} {
		t.Run(tc.Name, func(t *testing.T) {
			testQueueStorage(t, tc.Setup, tc.TearDown)
		})
	}
}

func testQueueStorage(t *testing.T, newStore NewStorageFunc, tearDown func()) {
	_store := newStore(clock.NewProvider())
	defer tearDown()

	t.Run("CRUDCompare", func(t *testing.T) {
		var queueName = random.String("queue-", 10)
		d, c, ctx := newDaemon(t, 10*clock.Second, que.ServiceConfig{StorageConfig: _store})
		defer d.Shutdown(t)

		require.NoError(t, c.QueuesCreate(ctx, &pb.QueueInfo{
			ReserveTimeout: ReserveTimeout,
			DeadTimeout:    DeadTimeout,
			QueueName:      queueName,
			Partitions:     1,
		}))

		now := clock.Now().UTC()
		var items []*pb.StorageQueueItem
		items = append(items, &pb.StorageQueueItem{
			IsReserved:      true,
			DeadDeadline:    timestamppb.New(now.Add(100_000 * clock.Minute)),
			ReserveDeadline: timestamppb.New(now.Add(3_000 * clock.Minute)),
			Attempts:        5,
			Reference:       "rainbow@dash.com",
			Encoding:        "rainbows",
			Kind:            "20% cooler",
			Payload: []byte("I mean... have I changed? Same sleek body. Same " +
				"flowing mane. Same spectacular hooves. Nope, I'm still awesome"),
		})
		items = append(items, &pb.StorageQueueItem{
			IsReserved:      false,
			DeadDeadline:    timestamppb.New(now.Add(1_000_000 * clock.Minute)),
			ReserveDeadline: timestamppb.New(now.Add(3_000 * clock.Minute)),
			Attempts:        10_000,
			Reference:       "rarity@dash.com",
			Encoding:        "beauty",
			Kind:            "sparkles",
			Payload:         []byte("Whining? I am not whining, I am complaining"),
		})

		var resp pb.StorageQueueAddResponse
		err := c.StorageQueueAdd(ctx, &pb.StorageQueueAddRequest{Items: items, QueueName: queueName}, &resp)
		require.NoError(t, err)

		require.Equal(t, len(items), len(resp.Items))

		// Ensure all the fields are indeed the same
		assert.NotEmpty(t, resp.Items[0].Id)
		assert.NotEmpty(t, resp.Items[0].CreatedAt.AsTime())
		assert.Equal(t, items[0].IsReserved, resp.Items[0].IsReserved)
		assert.Equal(t, 0, resp.Items[0].DeadDeadline.AsTime().Compare(items[0].DeadDeadline.AsTime()))
		assert.Equal(t, 0, resp.Items[0].ReserveDeadline.AsTime().Compare(items[0].ReserveDeadline.AsTime()))
		assert.Equal(t, items[0].Attempts, resp.Items[0].Attempts)
		assert.Equal(t, items[0].Reference, resp.Items[0].Reference)
		assert.Equal(t, items[0].Encoding, resp.Items[0].Encoding)
		assert.Equal(t, items[0].Kind, resp.Items[0].Kind)
		assert.Equal(t, items[0].Payload, resp.Items[0].Payload)

		assert.NotEmpty(t, resp.Items[1].Id)
		assert.NotEmpty(t, resp.Items[1].CreatedAt.AsTime())
		assert.Equal(t, items[1].IsReserved, resp.Items[1].IsReserved)
		assert.Equal(t, 0, resp.Items[1].DeadDeadline.AsTime().Compare(items[1].DeadDeadline.AsTime()))
		assert.Equal(t, 0, resp.Items[1].ReserveDeadline.AsTime().Compare(items[1].ReserveDeadline.AsTime()))
		assert.Equal(t, items[1].Attempts, resp.Items[1].Attempts)
		assert.Equal(t, items[1].Reference, resp.Items[1].Reference)
		assert.Equal(t, items[1].Encoding, resp.Items[1].Encoding)
		assert.Equal(t, items[1].Kind, resp.Items[1].Kind)
		assert.Equal(t, items[1].Payload, resp.Items[1].Payload)
	})

	t.Run("CRUD", func(t *testing.T) {
		var queueName = random.String("queue-", 10)
		d, c, ctx := newDaemon(t, 10*clock.Second, que.ServiceConfig{StorageConfig: _store})
		defer d.Shutdown(t)

		require.NoError(t, c.QueuesCreate(ctx, &pb.QueueInfo{
			ReserveTimeout: ReserveTimeout,
			DeadTimeout:    DeadTimeout,
			QueueName:      queueName,
			Partitions:     1,
		}))
		items := writeRandomItems(t, ctx, c, queueName, 10_000)

		t.Run("List", func(t *testing.T) {
			var resp pb.StorageQueueListResponse
			err := c.StorageQueueList(ctx, queueName, &resp, &que.ListOptions{Limit: 10_000})
			require.NoError(t, err)

			assert.Equal(t, len(items), len(resp.Items))
			for i := range items {
				assert.NotEmpty(t, resp.Items[i].CreatedAt.AsTime())
				assert.Equal(t, items[i].Id, resp.Items[i].Id)
				assert.Equal(t, items[i].IsReserved, resp.Items[i].IsReserved)
				assert.Equal(t, items[i].Attempts, resp.Items[i].Attempts)
				assert.Equal(t, items[i].Reference, resp.Items[i].Reference)
				assert.Equal(t, items[i].Encoding, resp.Items[i].Encoding)
				assert.Equal(t, items[i].Kind, resp.Items[i].Kind)
				assert.Equal(t, items[i].Payload, resp.Items[i].Payload)
			}

			t.Run("MoreThanAvailable", func(t *testing.T) {
				var more pb.StorageQueueListResponse
				err = c.StorageQueueList(ctx, queueName, &more, &que.ListOptions{Limit: 20_000})
				require.NoError(t, err)
				assert.Equal(t, 10_000, len(more.Items))

				compareStorageItem(t, items[0], more.Items[0])
				compareStorageItem(t, items[10_000-1], more.Items[len(more.Items)-1])
			})

			t.Run("LessThanAvailable", func(t *testing.T) {
				var limit pb.StorageQueueListResponse
				err = c.StorageQueueList(ctx, queueName, &limit, &que.ListOptions{Limit: 1_000})
				require.NoError(t, err)
				assert.Equal(t, 1_000, len(limit.Items))
				compareStorageItem(t, items[0], limit.Items[0])
				compareStorageItem(t, items[1_000-1], limit.Items[len(limit.Items)-1])
			})

			t.Run("GetOne", func(t *testing.T) {
				var limit pb.StorageQueueListResponse
				require.NoError(t, c.StorageQueueList(ctx, queueName, &limit,
					&que.ListOptions{Pivot: items[10].Id, Limit: 1}))

				assert.Equal(t, 1, len(limit.Items))
				assert.Equal(t, items[10].Id, limit.Items[0].Id)
			})

			t.Run("FirstOne", func(t *testing.T) {
				var limit pb.StorageQueueListResponse
				require.NoError(t, c.StorageQueueList(ctx, queueName, &limit, &que.ListOptions{Limit: 1}))

				assert.Equal(t, 1, len(limit.Items))
				assert.Equal(t, items[0].Id, limit.Items[0].Id)
			})

			t.Run("WithPivot", func(t *testing.T) {
				id := items[1000].Id
				var list pb.StorageQueueListResponse
				err := c.StorageQueueList(ctx, queueName, &list, &que.ListOptions{Pivot: id, Limit: 10})
				require.NoError(t, err)

				assert.Equal(t, 10, len(list.Items))
				compareStorageItem(t, items[1000], list.Items[0])
				for i := range list.Items {
					compareStorageItem(t, items[i+1000], list.Items[i])
				}

				// TODO: Replace this test with a test of the list iterator for client.StorageQueueList()
				t.Run("PageThroughItems", func(t *testing.T) {
					pivot := list.Items[9]
					var page pb.StorageQueueListResponse
					err = c.StorageQueueList(ctx, queueName, &page, &que.ListOptions{Pivot: pivot.Id, Limit: 10})
					require.NoError(t, err)
					// First item in the returned page is the pivot we requested
					compareStorageItem(t, pivot, page.Items[0])
					// And 9 other items after the pivot
					compareStorageItem(t, items[1009], page.Items[0])
					compareStorageItem(t, items[1018], page.Items[9])

					pivot = page.Items[9]
					err = c.StorageQueueList(ctx, queueName, &page, &que.ListOptions{Pivot: pivot.Id, Limit: 10})
					require.NoError(t, err)
					// Includes the pivot
					compareStorageItem(t, pivot, page.Items[0])
					// And 9 other items
					compareStorageItem(t, items[1018], page.Items[0])
					compareStorageItem(t, items[1027], page.Items[9])
				})

				t.Run("PageIncludesPivot", func(t *testing.T) {
					item := list.Items[9]
					err = c.StorageQueueList(ctx, queueName, &list, &que.ListOptions{Pivot: item.Id, Limit: 1})
					require.NoError(t, err)

					require.Equal(t, 1, len(list.Items))
					assert.Equal(t, item.Id, list.Items[0].Id)
					compareStorageItem(t, item, list.Items[0])
					compareStorageItem(t, items[1009], list.Items[0])
				})
			})
		})

		t.Run("Delete", func(t *testing.T) {
			require.NoError(t, c.StorageQueueDelete(ctx, &pb.StorageQueueDeleteRequest{
				QueueName: queueName,
				Ids:       que.CollectIDs(items[0:1_000]),
			}))

			var deleted pb.StorageQueueListResponse
			require.NoError(t, c.StorageQueueList(ctx, queueName, &deleted, &que.ListOptions{Limit: 10_000}))

			// Assert the items deleted do not exist
			for _, d := range items[0:1_000] {
				for _, item := range deleted.Items {
					if item.Id == d.Id {
						t.Fatalf("Found deleted message %s", d.Id)
					}
				}
			}

			t.Run("AlreadyDeletedIsOk", func(t *testing.T) {
				require.NoError(t, c.StorageQueueDelete(ctx, &pb.StorageQueueDeleteRequest{
					QueueName: queueName,
					Ids:       que.CollectIDs(items[0:1_000]),
				}))
			})
		})
	})

	// TODO: Finish these tests
	t.Run("StorageQueueListErrors", func(t *testing.T) {})
	t.Run("StorageQueueAddErrors", func(t *testing.T) {})

	t.Run("StorageQueueDeleteErrors", func(t *testing.T) {
		var queueName = random.String("queue-", 10)
		d, c, ctx := newDaemon(t, 5*clock.Second, que.ServiceConfig{StorageConfig: _store})
		defer d.Shutdown(t)

		require.NoError(t, c.QueuesCreate(ctx, &pb.QueueInfo{
			ReserveTimeout: ReserveTimeout,
			DeadTimeout:    DeadTimeout,
			QueueName:      queueName,
			Partitions:     1,
		}))

		for _, test := range []struct {
			Name string
			Req  *pb.StorageQueueDeleteRequest
			Msg  string
			Code int
		}{
			{
				Name: "EmptyRequest",
				Req:  &pb.StorageQueueDeleteRequest{},
				Msg:  "queue name is invalid; queue name cannot be empty",
				Code: duh.CodeBadRequest,
			},
			{
				Name: "InvalidQueue",
				Req: &pb.StorageQueueDeleteRequest{
					QueueName: "invalid~queue",
				},
				Msg:  "queue name is invalid; 'invalid~queue' cannot contain '~' character",
				Code: duh.CodeBadRequest,
			},
			{
				Name: "NoIds",
				Req: &pb.StorageQueueDeleteRequest{
					QueueName: queueName,
					Ids:       nil,
				},
				Msg:  "ids is invalid; cannot be empty",
				Code: duh.CodeBadRequest,
			},
			{
				Name: "IdsEmptyList",
				Req: &pb.StorageQueueDeleteRequest{
					QueueName: queueName,
					Ids:       []string{},
				},
				Msg:  "ids is invalid; cannot be empty",
				Code: duh.CodeBadRequest,
			},
			{
				Name: "InvalidIds",
				Req: &pb.StorageQueueDeleteRequest{
					QueueName: queueName,
					Ids:       []string{"invalid-id", "another-invalid-id"},
				},
				Msg:  "invalid storage id; 'invalid-id'",
				Code: duh.CodeBadRequest,
			},
		} {
			t.Run(test.Name, func(t *testing.T) {
				err := c.StorageQueueDelete(ctx, test.Req)
				if test.Code != duh.CodeOK {
					var e duh.Error
					require.True(t, errors.As(err, &e))
					assert.Contains(t, e.Message(), test.Msg)
					assert.Equal(t, test.Code, e.Code())
				}
			})
		}
	})

}

type testDaemon struct {
	cancel context.CancelFunc
	ctx    context.Context
	d      *daemon.Daemon
}

func (td *testDaemon) Shutdown(t *testing.T) {
	t.Helper()

	require.NoError(t, td.d.Shutdown(td.ctx))
	td.cancel()
}

func (td *testDaemon) MustClient() *que.Client {
	return td.d.MustClient()
}

func (td *testDaemon) Context() context.Context {
	return td.ctx
}

func (td *testDaemon) Service() *que.Service {
	return td.d.Service()
}

func newDaemon(t *testing.T, duration clock.Duration, conf que.ServiceConfig) (*testDaemon, *que.Client, context.Context) {
	t.Helper()

	set.Default(&conf.Logger, log)
	td := &testDaemon{}
	var err error

	td.ctx, td.cancel = context.WithTimeout(context.Background(), duration)
	td.d, err = daemon.NewDaemon(td.ctx, daemon.Config{
		ServiceConfig: conf,
	})
	require.NoError(t, err)
	return td, td.d.MustClient(), td.ctx
}

func randomProduceItems(count int) []*pb.QueueProduceItem {
	var items []*pb.QueueProduceItem
	for i := 0; i < count; i++ {
		items = append(items, &pb.QueueProduceItem{
			Reference: random.String("ref-", 10),
			Encoding:  random.String("enc-", 10),
			Kind:      random.String("kind-", 10),
			Bytes:     []byte(fmt.Sprintf("message-%d", i)),
		})
	}
	return items
}

func compareStorageItem(t *testing.T, l *pb.StorageQueueItem, r *pb.StorageQueueItem) {
	t.Helper()
	require.Equal(t, l.Id, r.Id)
	require.Equal(t, l.IsReserved, r.IsReserved)
	require.Equal(t, l.DeadDeadline.AsTime(), r.DeadDeadline.AsTime())
	require.Equal(t, l.ReserveDeadline.AsTime(), r.ReserveDeadline.AsTime())
	require.Equal(t, l.Attempts, r.Attempts)
	require.Equal(t, l.Reference, r.Reference)
	require.Equal(t, l.Encoding, r.Encoding)
	require.Equal(t, l.Kind, r.Kind)
	require.Equal(t, l.Payload, r.Payload)
}

func setupMemoryStorage(conf store.StorageConfig) store.StorageConfig {
	conf.QueueStore = store.NewMemoryQueueStore()
	conf.Backends = []store.Backend{
		{
			PartitionStore: store.NewMemoryPartitionStore(conf),
			Name:           "memory-0",
			Affinity:       1,
		},
	}
	return conf
}

// ---------------------------------------------
// Test Helper
// ---------------------------------------------

func dirExists(path string) bool {
	info, err := os.Stat(path)
	if err != nil {
		if os.IsNotExist(err) {
			return false
		}
		return false
	}
	return info.IsDir()
}

type boltTestSetup struct {
	Dir string
}

func (b *boltTestSetup) Setup(bc store.BoltConfig) store.StorageConfig {
	if !dirExists(b.Dir) {
		if err := os.Mkdir(b.Dir, 0777); err != nil {
			panic(err)
		}
	}
	b.Dir = filepath.Join(b.Dir, random.String("test-data-", 10))
	if err := os.Mkdir(b.Dir, 0777); err != nil {
		panic(err)
	}
	bc.StorageDir = b.Dir

	var conf store.StorageConfig
	conf.QueueStore = store.NewBoltQueueStore(bc)
	conf.Backends = []store.Backend{
		{
			PartitionStore: store.NewBoltPartitionStore(bc),
			Name:           "bolt-0",
			Affinity:       1,
		},
	}
	return conf
}

func (b *boltTestSetup) Teardown() {
	if err := os.RemoveAll(b.Dir); err != nil {
		panic(err)
	}
}<|MERGE_RESOLUTION|>--- conflicted
+++ resolved
@@ -26,12 +26,7 @@
 
 // TestQueueStorage tests the /storage/queue.* endpoints
 func TestQueueStorage(t *testing.T) {
-<<<<<<< HEAD
-	bdb := store.BoltDBTesting{Dir: t.TempDir()}
-	badger := store.BadgerDBTesting{Dir: t.TempDir()}
-=======
 	//bdb := boltTestSetup{Dir: t.TempDir()}
->>>>>>> 0f46ba0a
 
 	for _, tc := range []struct {
 		Setup    NewStorageFunc
@@ -45,26 +40,7 @@
 			},
 			TearDown: func() {},
 		},
-<<<<<<< HEAD
-		{
-			Name: "BoltDB",
-			Setup: func(cp *clock.Provider) store.Storage {
-				return bdb.Setup(store.BoltConfig{Clock: cp})
-			},
-			TearDown: func() {
-				bdb.Teardown()
-			},
-		},
-		{
-			Name: "BadgerDB",
-			Setup: func(cp *clock.Provider) store.Storage {
-				return badger.Setup(store.BadgerConfig{Clock: cp})
-			},
-			TearDown: func() {
-				badger.Teardown()
-			},
-		},
-=======
+
 		//{
 		//	Name: "BoltDB",
 		//	Setup: func(cp *clock.Provider) store.StorageConfig {
@@ -74,7 +50,7 @@
 		//		bdb.Teardown()
 		//	},
 		//},
->>>>>>> 0f46ba0a
+
 		//{
 		//	Name: "SurrealDB",
 		//},
